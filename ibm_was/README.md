# Agent Check: IBM WAS

## Overview

This check monitors [IBM WAS][1] through the Datadog Agent.

## Setup

The IBM WAS Datadog integration collects enabled PMI Counters from the WebSphere Application Server environment. Setup requires enabling the PerfServlet as documented on the [IBM documentation][2].

### Installation

<<<<<<< HEAD
The IBM WAS check is included in the [Datadog Agent][2] package, so you do not
need to install anything else on your server.

### Configuration

1. Edit the `ibm_was.d/conf.yaml` file, in the `conf.d/` folder at the root of your
   Agent's configuration directory to start collecting your IBM WAS performance data.
   See the [sample ibm_was.d/conf.yaml][2] for all available configuration options.
=======
The IBM WAS check is included in the [Datadog Agent][3] package. No additional installation is needed on your server.

### Configuration

1. Edit the `ibm_was.d/conf.yaml` file, in the `conf.d/` folder at the root of your Agent's configuration directory to collect your IBM WAS performance data. See the [sample ibm_was.d/conf.yaml][4] for all available configuration options.
>>>>>>> e77bf67b

2. [Restart the Agent][5].

### Validation

[Run the Agent's status subcommand][6] and look for `ibm_was` under the Checks section.

## Data Collected

### Metrics

See [metadata.csv][7] for a list of metrics provided by this check.

### Service Checks

**ibm_was.can_connect**  
Returns `CRITICAL` if the Agent cannot connect to the PerfServlet for any reason. Returns `OK` otherwise.

### Events

IBM WAS does not include any events at this time.

## Troubleshooting

Need help? Contact [Datadog support][8].

[1]: https://www.ibm.com/cloud/websphere-application-platform
[2]: https://www.ibm.com/support/knowledgecenter/en/SSAW57_8.5.5/com.ibm.websphere.nd.multiplatform.doc/ae/tprf_devprfservlet.html
[3]: https://app.datadoghq.com/account/settings#agent
[4]: https://github.com/DataDog/integrations-core/blob/master/ibm_was/datadog_checks/ibm_was/data/conf.yaml.example
[5]: https://docs.datadoghq.com/agent/faq/agent-commands/#start-stop-restart-the-agent
[6]: https://docs.datadoghq.com/agent/faq/agent-commands/#agent-status-and-information
[7]: https://github.com/DataDog/integrations-core/blob/master/ibm_was/metadata.csv
[8]: https://docs.datadoghq.com/help/<|MERGE_RESOLUTION|>--- conflicted
+++ resolved
@@ -10,22 +10,11 @@
 
 ### Installation
 
-<<<<<<< HEAD
-The IBM WAS check is included in the [Datadog Agent][2] package, so you do not
-need to install anything else on your server.
-
-### Configuration
-
-1. Edit the `ibm_was.d/conf.yaml` file, in the `conf.d/` folder at the root of your
-   Agent's configuration directory to start collecting your IBM WAS performance data.
-   See the [sample ibm_was.d/conf.yaml][2] for all available configuration options.
-=======
 The IBM WAS check is included in the [Datadog Agent][3] package. No additional installation is needed on your server.
 
 ### Configuration
 
 1. Edit the `ibm_was.d/conf.yaml` file, in the `conf.d/` folder at the root of your Agent's configuration directory to collect your IBM WAS performance data. See the [sample ibm_was.d/conf.yaml][4] for all available configuration options.
->>>>>>> e77bf67b
 
 2. [Restart the Agent][5].
 
